--- conflicted
+++ resolved
@@ -996,66 +996,28 @@
     private _fromCache: boolean
   ) {}
 
-<<<<<<< HEAD
-  data(options?: firestore.SnapshotOptions): firestore.DocumentData {
-    validateBetweenNumberOfArgs('DocumentSnapshot.data', arguments, 0, 1);
-    options = validateSnapshotOptions('DocumentSnapshot.data', options);
-    if (!this._document) {
-      throw new FirestoreError(
-        Code.NOT_FOUND,
-        "This document doesn't exist. Check doc.exists to make sure " +
-          'the document exists before calling doc.data().'
-      );
-    }
-    return this.convertObject(
-      this._document.data,
-      FieldValueOptions.fromSnapshotOptions(options)
-    );
-  }
-
-  get(
-    fieldPath: string | ExternalFieldPath,
-    options?: firestore.SnapshotOptions
-  ): AnyJs {
-    validateBetweenNumberOfArgs('DocumentSnapshot.get', arguments, 1, 2);
-    options = validateSnapshotOptions('DocumentSnapshot.get', options);
-    if (!this._document) {
-      throw new FirestoreError(
-        Code.NOT_FOUND,
-        "This document doesn't exist. Check doc.exists to make sure " +
-          'the document exists before calling doc.get().'
-=======
-  data(): firestore.DocumentData | undefined {
-    validateExactNumberOfArgs('DocumentSnapshot.data', arguments, 0);
+
+  data(options?: firestore.SnapshotOptions): firestore.DocumentData | undefined {
+        validateBetweenNumberOfArgs('DocumentSnapshot.data', arguments, 0, 1);
+        options = validateSnapshotOptions('DocumentSnapshot.data', options);
     return !this._document
       ? undefined
-      : this.convertObject(this._document.data);
-  }
-
-  get(fieldPath: string | ExternalFieldPath): AnyJs {
-    validateExactNumberOfArgs('DocumentSnapshot.get', arguments, 1);
+      : this.convertObject(this._document.data, FieldValueOptions.fromSnapshotOptions(options));
+  }
+
+  get(fieldPath: string | ExternalFieldPath,
+          options?: firestore.SnapshotOptions): AnyJs {
+        validateBetweenNumberOfArgs('DocumentSnapshot.get', arguments, 1, 2);
+        options = validateSnapshotOptions('DocumentSnapshot.get', options);
     if (this._document) {
       const value = this._document.data.field(
         fieldPathFromArgument('DocumentSnapshot.get', fieldPath)
->>>>>>> 39d1bffb
       );
       if (value !== undefined) {
-        return this.convertValue(value);
-      }
-    }
-<<<<<<< HEAD
-    const value = this._document.data.field(
-      fieldPathFromArgument('DocumentSnapshot.get', fieldPath)
-    );
-    return value === undefined
-      ? undefined
-      : this.convertValue(
-          value,
-          FieldValueOptions.fromSnapshotOptions(options)
-        );
-=======
+        return this.convertValue(value, FieldValueOptions.fromSnapshotOptions(options));
+      }
+    }
     return undefined;
->>>>>>> 39d1bffb
   }
 
   get id(): string {
